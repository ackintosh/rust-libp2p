[package]
name = "libp2p-quic"
version = "0.7.0-alpha.3"
authors = ["Parity Technologies <admin@parity.io>"]
edition = "2021"
rust-version = "1.62.0"
description = "TLS based QUIC transport implementation for libp2p"
repository = "https://github.com/libp2p/rust-libp2p"
license = "MIT"

[dependencies]
async-std = { version = "1.12.0", optional = true }
bytes = "1.4.0"
futures = "0.3.28"
futures-timer = "3.0.2"
if-watch = "3.0.1"
libp2p-core = { version = "0.39.0", path = "../../core" }
libp2p-tls = { version = "0.1.0", path = "../tls" }
libp2p-identity = { version = "0.1.0", path = "../../identity" }
log = "0.4"
parking_lot = "0.12.0"
<<<<<<< HEAD
quinn = { version = "0.9.0", default-features = false, features = ["tls-rustls", "futures-io"] }
=======
quinn-proto = { version = "0.9.3", default-features = false, features = ["tls-rustls"] }
>>>>>>> 06ea8cef
rand = "0.8.5"
rustls = { version = "0.20.2", default-features = false }
thiserror = "1.0.40"
tokio = { version = "1.27.0", default-features = false, features = ["net", "rt"], optional = true }

[features]
tokio = ["dep:tokio", "if-watch/tokio", "quinn/runtime-tokio"]
async-std = ["dep:async-std", "if-watch/smol", "quinn/runtime-async-std"]

# Passing arguments to the docsrs builder in order to properly document cfg's.
# More information: https://docs.rs/about/builds#cross-compiling
[package.metadata.docs.rs]
all-features = true
rustdoc-args = ["--cfg", "docsrs"]
rustc-args = ["--cfg", "docsrs"]

[dev-dependencies]
async-std = { version = "1.12.0", features = ["attributes"] }
env_logger = "0.10.0"
libp2p-muxer-test-harness = { path = "../../muxers/test-harness" }
libp2p-noise = { path = "../noise" }
libp2p-tcp = { path = "../tcp", features = ["async-io"] }
libp2p-yamux = { path = "../../muxers/yamux" }
quickcheck = "1"
tokio = { version = "1.27.0", features = ["macros", "rt-multi-thread", "time"] }

[[test]]
name = "stream_compliance"
required-features = ["async-std"]<|MERGE_RESOLUTION|>--- conflicted
+++ resolved
@@ -19,11 +19,7 @@
 libp2p-identity = { version = "0.1.0", path = "../../identity" }
 log = "0.4"
 parking_lot = "0.12.0"
-<<<<<<< HEAD
-quinn = { version = "0.9.0", default-features = false, features = ["tls-rustls", "futures-io"] }
-=======
-quinn-proto = { version = "0.9.3", default-features = false, features = ["tls-rustls"] }
->>>>>>> 06ea8cef
+quinn = { version = "0.9.3", default-features = false, features = ["tls-rustls", "futures-io"] }
 rand = "0.8.5"
 rustls = { version = "0.20.2", default-features = false }
 thiserror = "1.0.40"
